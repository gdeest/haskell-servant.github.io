--- conflicted
+++ resolved
@@ -11,10 +11,6 @@
   `servant-client-code` (`Servant.Client.Generic`)
   and `servant-server` (`Servant.Server.Generic`).
 
-<<<<<<< HEAD
-  See [the new cookbook recipe](https://haskell-servant.readthedocs.io/en/release-0.14/cookbook/generic/Generic.html)
-  for an example.
-=======
   ```haskell
   data Routes route = Routes
     { _get :: route :- Capture "id" Int :> Get '[JSON] String
@@ -32,8 +28,8 @@
   app = genericServe record
   ```
 
-  See [cookbook recipe for the complete usage example](https://haskell-servant.readthedocs.io/en/release-0.14/cookbook/generic/Generic.html)
->>>>>>> 7a2f10fb
+  See [the new cookbook recipe](https://haskell-servant.readthedocs.io/en/release-0.14/cookbook/generic/Generic.html)
+  for an example.
 
 - Deprecate `Servant.Utils.Links`, use `Servant.Links`. The `Servant.Utils.Links` module will be removed
   in an upcoming major release.
