--- conflicted
+++ resolved
@@ -70,13 +70,8 @@
 
 ### `Delete`, `Get`, `Patch`, `Post` and `Put`
 
-<<<<<<< HEAD
-These 5 combinators are very similar except that they obviously each describe a
-different HTTP method. This is how they're declared:
-=======
 These 5 combinators are very similar except that they each describe a
 different HTTP method. This is how they're declared
->>>>>>> e3170cf3
 
 ``` haskell
 data Delete (contentTypes :: [*]) a
@@ -130,17 +125,10 @@
 
 ### `QueryParam`, `QueryParams`, `QueryFlag`, `MatrixParam`, `MatrixParams` and `MatrixFlag`
 
-<<<<<<< HEAD
-`QueryParam`, `QueryParams` and `QueryFlag` are about query string parameters,
-i.e., those parameters that come after the question mark (`?`) in URLs, like
-`sortby` in `/users?sortby=age`, whose value is here set to `age`. The
-difference is that `QueryParams` lets you specify that the query parameter
-=======
 `QueryParam`, `QueryParams` and `QueryFlag` are about query string
 parameters, i.e., those parameters that come after the question mark
 (`?`) in URLs, like `sortby` in `/users?sortby=age`, whose value is
 set to `age`. `QueryParams` lets you specify that the query parameter
->>>>>>> e3170cf3
 is actually a list of values, which can be specified using
 `?param[]=value1&param[]=value2`. This represents a list of values
 composed of `value1` and `value2`. `QueryFlag` lets you specify a
